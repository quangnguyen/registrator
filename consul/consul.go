--- conflicted
+++ resolved
@@ -38,13 +38,8 @@
 		tlsConfigDesc := &consulapi.TLSConfig{
 			Address:            uri.Host,
 			CAFile:             os.Getenv("CONSUL_CACERT"),
-<<<<<<< HEAD
-			CertFile:           os.Getenv("CONSUL_TLSCERT"),
-			KeyFile:            os.Getenv("CONSUL_TLSKEY"),
-=======
 			CertFile:           os.Getenv("CONSUL_CLIENT_CERT"),
 			KeyFile:            os.Getenv("CONSUL_CLIENT_KEY"),
->>>>>>> 0b45ba0a
 			InsecureSkipVerify: false,
 		}
 		tlsConfig, err := consulapi.SetupTLSConfig(tlsConfigDesc)
